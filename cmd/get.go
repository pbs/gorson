--- conflicted
+++ resolved
@@ -11,9 +11,9 @@
 	"gopkg.in/yaml.v2"
 )
 
-<<<<<<< HEAD
 func get(path string, y bool) {
-	pms := io.ReadFromParameterStore(path)
+  p := util.NewParameterStorePath(path)
+	pms := io.ReadFromParameterStore(*p)
 	if y {
 		serialized, err := yaml.Marshal(pms)
 		if err != nil {
@@ -25,13 +25,6 @@
 		marshalled := json.Marshal(pms)
 		fmt.Println(marshalled)
 	}
-=======
-func get(path string) {
-	p := util.NewParameterStorePath(path)
-	pms := io.ReadFromParameterStore(*p)
-	marshalled := json.Marshal(pms)
-	fmt.Println(marshalled)
->>>>>>> 80c107c0
 }
 
 func init() {
